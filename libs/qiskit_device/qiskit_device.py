import numpy as np
import cirq
from qiskit import QuantumCircuit, execute, IBMQ
from qiskit.providers.ibmq.managed import IBMQJobManager
<<<<<<< HEAD
from qiskit.compiler import transpile 
=======
>>>>>>> c2243595
from typing import Optional, Union, Sequence

WRITE_CIRCUIT = False


def set_debug_circuit_writer(write_circuit: bool):
    global WRITE_CIRCUIT
    WRITE_CIRCUIT = write_circuit


def get_labels(ibm_result, qasm_circuit):
    res_list = ibm_result.to_dict()["results"]
    # now find the element with name=qasm_circuit
    result = list(
        filter(lambda x: x["header"]["name"] == qasm_circuit.name, res_list)
    )[0]
    return [e[0][2:] for e in result["header"]["clbit_labels"]]


# Backend can be actual hardware or simulator e.g. 'qasm_simulator'
def qc_exe(circuits, backend, resolvers, repetitions):
    if not isinstance(circuits, list):
        circuits = [circuits]
    if not isinstance(repetitions, list):
        repetitions = [repetitions]
    # distinguish between local simulator and IBMQ backend
    if IBMQ.active_account():
        provider = IBMQ.get_provider(hub="ibm-q")
        if backend in provider.backends():
            # need to map circuits onto backend's gate set, IBMQJobManger does not do transpile
            circuits = transpile(circuits = circuits, backend = backend)
            # IBMQJobManger manages job sizes w.r.t. max_experiments of selected IBMQ backend
            job_manager = IBMQJobManager()
            current_job = job_manager.run(
                circuits, backend, shots=max(repetitions)
            )
            results = current_job.results()
            results = results.combine_results()
        else:
            raise NameError("The provided IBMQ backend does not exist.")
    else:
        current_job = execute(circuits, backend, shots=max(repetitions))
        results = current_job.result()

    # now reformat for cirq

    output = []
    for i in range(len(circuits)):
        labels = get_labels(results, circuits[i])
        reformated_result = {e: [] for e in labels}

        counts = results.get_counts(circuits[i])
        for key, duplications in counts.items():
            measurements = key.split()
            for j in range(len(measurements)):
                reformated_result[labels[j]].extend(
                    [[int(measurements[j])]] * duplications
                )

        output.append(
            cirq.ResultDict(
                params=resolvers[i],
                measurements={
                    k: np.array(v) for k, v in reformated_result.items()
                },
            )
        )
    return output


# This is the transformer
def cirq2qasm(circuit):
    """Representation of a cirq.Circuit in QASM format via cirq.QasmOutput.
    Args:
      operations: Tree of operations to insert.
      qubits: The qubits used in the operations.
      header: A multi-line string that is placed in a comment at the top
            of the QASM.
        precision: The number of digits after the decimal to show for
          numbers in the QASM code.
        version: The QASM version to target. Objects may return different
            QASM depending on version.
    """
    qasm_output = cirq.QasmOutput(
        circuit.all_operations(), circuit.all_qubits()
    )
    qasm_circuit = QuantumCircuit().from_qasm_str(str(qasm_output))

    if WRITE_CIRCUIT:
        qasm_circuit.qasm(True, qasm_circuit.name + ".qasm")
    return qasm_circuit


class QiskitSampler(cirq.Sampler):
    def __init__(
        self,
        backend,
        executor,
        transformer,
    ):
        """Initializes a QiskitSampler.
        Args:
            backend: A QuantumComputer against which to run the
                cirq.Circuits. -> provider.get_backend('your prefered backend')
            executor: A callable that first uses the below transformer` on cirq.Circuit s and
                then executes the transformed circuit on the quantum_computer.
                Qiskit's standard execute command execute(circuit, backend, shots) should do.
            transformer: Transforms the cirq.Circuit into the QASM format.
                You can use the callable 'cirq2qasm' provided below.
        """

        self.backend = backend
        self.executor = executor
        self.transformer = transformer

    def run_sweep(
        self,
        program: cirq.AbstractCircuit,
        params: cirq.Sweepable,
        repetitions: int = 1,
    ):
        """This will evaluate results on the circuit for every set of parameters in `params`.
        Args:
            program: Circuit to evaluate for each set of parameters in `params`.
            params: `cirq.Sweepable` of parameters which this function passes to
                `cirq.protocols.resolve_parameters` for evaluating the circuit.
            repetitions: Number of times to run each iteration through the `params`. For a given
                set of parameters, the `cirq.Result` will include a measurement for each repetition.
        Returns:
            A list of `cirq.Result` s.
        """
        abstract_circuit = program.unfreeze(copy=False)
        resolvers = list(cirq.to_resolvers(params))
        circuits = [
            cirq.protocols.resolve_parameters(abstract_circuit, resolver)
            for resolver in resolvers
        ]
        qasm_circuits = [self.transformer(circuit) for circuit in circuits]

        output = self.executor(
            circuits=qasm_circuits,
            backend=self.backend,
            resolvers=resolvers,
            repetitions=repetitions,
        )
        return output

    def run_batch(
        self,
        programs: Sequence["cirq.AbstractCircuit"],
        repetitions: Union[int, Sequence[int]],
        params_list: Optional[Sequence["cirq.Sweepable"]] = None,
    ) -> Sequence[Sequence["cirq.Result"]]:
        params_list, repetitions = self._normalize_batch_args(
            programs, params_list, repetitions
        )

        abstract_circuits = [
            program.unfreeze(copy=False) for program in programs
        ]
        resolvers = [list(cirq.to_resolvers(params)) for params in params_list]
        circuits = [
            cirq.protocols.resolve_parameters(abstract_circuit, resolver)
            for abstract_circuit, resolver in zip(abstract_circuits, resolvers)
        ]

        qasm_circuits = [self.transformer(circuit) for circuit in circuits]

        output = self.executor(
            circuits=qasm_circuits,
            backend=self.backend,
            resolvers=resolvers,
            repetitions=repetitions,
        )

        return output


# Callable of the sampler
def get_qiskit_sampler(backend):
    """Initialize QiskitSampler.
    Args:
        quantum_computer: The name of the desired quantum computer. Need to check what exaxtly to
        call for IBMQ. Maybe IBMQ.get_provider()
    Returns:
        A QiskitSampler with the specified quantum processor, executor, and transformer.
    """
    return QiskitSampler(backend, qc_exe, cirq2qasm)<|MERGE_RESOLUTION|>--- conflicted
+++ resolved
@@ -2,10 +2,7 @@
 import cirq
 from qiskit import QuantumCircuit, execute, IBMQ
 from qiskit.providers.ibmq.managed import IBMQJobManager
-<<<<<<< HEAD
 from qiskit.compiler import transpile 
-=======
->>>>>>> c2243595
 from typing import Optional, Union, Sequence
 
 WRITE_CIRCUIT = False
